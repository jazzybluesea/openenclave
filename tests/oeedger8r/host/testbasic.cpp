
// Copyright (c) Microsoft Corporation. All rights reserved.
// Licensed under the MIT License.

#include "../edltestutils.h"

#include <openenclave/host.h>
#include <openenclave/internal/tests.h>
#include "all_u.h"

void test_basic_edl_ecalls(oe_enclave_t* enclave)
{
    OE_TEST(
        ecall_basic_types(
            enclave,
            '?',
            3,
            4,
            3.1415f,
            1.0 / 3.0,
            8,
            9,
            10,
            11,
            12,
            13,
            14,
            15,
            16,
            17,
<<<<<<< HEAD
            18) == OE_OK);
=======
            18,
            255,
            19,
            20,
            21) == OE_OK);
>>>>>>> 2b1fd587

    {
        char ret = 0;
        OE_TEST(ecall_ret_char(enclave, &ret) == OE_OK);
        OE_TEST(ret == '?');
    }

    {
        short ret = 0;
        OE_TEST(ecall_ret_short(enclave, &ret) == OE_OK);
        OE_TEST(ret == 444);
    }

    {
        int ret = 0;
        OE_TEST(ecall_ret_int(enclave, &ret) == OE_OK);
        OE_TEST(ret == 555);
    }

    {
        float ret = 0;
        OE_TEST(ecall_ret_float(enclave, &ret) == OE_OK);
        OE_TEST(ret == 0.333f);
    }

    {
        double ret = 0;
        OE_TEST(ecall_ret_double(enclave, &ret) == OE_OK);
        OE_TEST(ret == 0.444);
    }

    {
        size_t ret = 0;
        OE_TEST(ecall_ret_size_t(enclave, &ret) == OE_OK);
        OE_TEST(ret == 888);
    }

    {
        unsigned ret = 0;
        OE_TEST(ecall_ret_unsigned(enclave, &ret) == OE_OK);
        OE_TEST(ret == 999);
    }

    {
        int8_t ret = 0;
        OE_TEST(ecall_ret_int8_t(enclave, &ret) == OE_OK);
        OE_TEST(ret == 101);
    }

    {
        int16_t ret = 0;
        OE_TEST(ecall_ret_int16_t(enclave, &ret) == OE_OK);
        OE_TEST(ret == 1111);
    }

    {
        int32_t ret = 0;
        OE_TEST(ecall_ret_int32_t(enclave, &ret) == OE_OK);
        OE_TEST(ret == 121212);
    }

    {
        int64_t ret = 0;
        OE_TEST(ecall_ret_int64_t(enclave, &ret) == OE_OK);
        OE_TEST(ret == 131313);
    }

    {
        uint8_t ret = 0;
        OE_TEST(ecall_ret_uint8_t(enclave, &ret) == OE_OK);
        OE_TEST(ret == 141);
    }

    {
        uint16_t ret = 0;
        OE_TEST(ecall_ret_uint16_t(enclave, &ret) == OE_OK);
        OE_TEST(ret == 1515);
    }

    {
        uint32_t ret = 0;
        OE_TEST(ecall_ret_uint32_t(enclave, &ret) == OE_OK);
        OE_TEST(ret == 161616);
    }

    {
        uint64_t ret = 0;
        OE_TEST(ecall_ret_uint64_t(enclave, &ret) == OE_OK);
        OE_TEST(ret == 171717);
    }

    {
        long long ret = 0;
        OE_TEST(ecall_ret_long_long(enclave, &ret) == OE_OK);
        OE_TEST(ret == 181818);
    }

    {
<<<<<<< HEAD
=======
        unsigned char ret = 0;
        OE_TEST(ecall_ret_unsigned_char(enclave, &ret) == OE_OK);
        OE_TEST(ret == 255);
    }

    {
        unsigned short ret = 0;
        OE_TEST(ecall_ret_unsigned_short(enclave, &ret) == OE_OK);
        OE_TEST(ret == 191);
    }

    {
        unsigned int ret = 0;
        OE_TEST(ecall_ret_unsigned_int(enclave, &ret) == OE_OK);
        OE_TEST(ret == 202);
    }

    {
        unsigned long long ret = 0;
        OE_TEST(ecall_ret_unsigned_long_long(enclave, &ret) == OE_OK);
        OE_TEST(ret == 2222222);
    }

    {
>>>>>>> 2b1fd587
        OE_TEST(ecall_ret_void(enclave) == OE_OK);
    }

    if (g_enabled[TYPE_WCHAR_T] && g_enabled[TYPE_LONG] &&
<<<<<<< HEAD
        g_enabled[TYPE_LONG_DOUBLE])
=======
        g_enabled[TYPE_UNSIGNED_LONG] && g_enabled[TYPE_LONG_DOUBLE])
>>>>>>> 2b1fd587
    {
        OE_TEST(
            ecall_basic_non_portable_types(
                enclave,
                wchar_t_value,
                long_value,
                ulong_value,
                long_double_value) == OE_OK);
    }

    if (g_enabled[TYPE_WCHAR_T])
    {
        wchar_t ret = 0;
        OE_TEST(ecall_ret_wchar_t(enclave, &ret) == OE_OK);
        OE_TEST(ret == wchar_t_value);
    }

    if (g_enabled[TYPE_LONG])
    {
<<<<<<< HEAD
=======
        long ret = 0;
        OE_TEST(ecall_ret_long(enclave, &ret) == OE_OK);
        OE_TEST(ret == 777);
    }

    if (g_enabled[TYPE_UNSIGNED_LONG])
    {
        unsigned long ret = 0;
        OE_TEST(ecall_ret_unsigned_long(enclave, &ret) == OE_OK);
        OE_TEST(ret == 212121);
    }

    if (g_enabled[TYPE_LONG_DOUBLE])
    {
>>>>>>> 2b1fd587
        long double ret = 0;
        OE_TEST(ecall_ret_long_double(enclave, &ret) == OE_OK);
        OE_TEST(ret == 0.191919);
    }

    if (g_enabled[TYPE_LONG_DOUBLE])
    {
        long ret = 0;
        OE_TEST(ecall_ret_long(enclave, &ret) == OE_OK);
        OE_TEST(ret == 777);
    }

    printf("=== test_basic_edl_ecalls passed\n");
}

void ocall_basic_types(
    char arg1,
    short arg2,
    int arg3,
    float arg4,
    double arg5,
    size_t arg6,
    unsigned arg7,
    int8_t arg8,
    int16_t arg9,
    int32_t arg10,
    int64_t arg11,
    uint8_t arg12,
    uint16_t arg13,
    uint32_t arg14,
    uint64_t arg15,
<<<<<<< HEAD
    long long arg16)
=======
    long long arg16,
    unsigned char arg17,
    unsigned short arg18,
    unsigned int arg19,
    unsigned long long arg20)
>>>>>>> 2b1fd587
{
    ocall_basic_types_args_t args;

    // Assert types of fields of the marshaling struct.
    check_type<char>(args.arg1);
    check_type<short>(args.arg2);
    check_type<int>(args.arg3);
    check_type<float>(args.arg4);
    check_type<double>(args.arg5);
    check_type<size_t>(args.arg6);
    check_type<unsigned int>(args.arg7);
    check_type<int8_t>(args.arg8);
    check_type<int16_t>(args.arg9);
    check_type<int32_t>(args.arg10);
    check_type<int64_t>(args.arg11);
    check_type<uint8_t>(args.arg12);
    check_type<uint16_t>(args.arg13);
    check_type<uint32_t>(args.arg14);
    check_type<uint64_t>(args.arg15);
    check_type<long long>(args.arg16);
<<<<<<< HEAD

    OE_TEST(arg1 == '?');
    OE_TEST(arg2 = 3);
    OE_TEST(arg3 = 4);
    OE_TEST(arg4 = 3.1415f);
    OE_TEST(arg5 = 1.0 / 3.0);
    OE_TEST(arg6 = 8);
    OE_TEST(arg7 = 9);
    OE_TEST(arg8 = 10);
    OE_TEST(arg9 = 11);
    OE_TEST(arg10 = 12);
    OE_TEST(arg11 = 13);
    OE_TEST(arg12 = 14);
    OE_TEST(arg13 = 15);
    OE_TEST(arg14 = 16);
    OE_TEST(arg15 = 17);
    OE_TEST(arg16 = 18);
=======
    check_type<unsigned char>(args.arg17);
    check_type<unsigned short>(args.arg18);
    check_type<unsigned int>(args.arg19);
    check_type<unsigned long long>(args.arg20);

    OE_TEST(arg1 == '?');
    OE_TEST(arg2 == 3);
    OE_TEST(arg3 == 4);
    OE_TEST(arg4 == 3.1415f);
    OE_TEST(arg5 == 1.0 / 3.0);
    OE_TEST(arg6 == 8);
    OE_TEST(arg7 == 9);
    OE_TEST(arg8 == 10);
    OE_TEST(arg9 == 11);
    OE_TEST(arg10 == 12);
    OE_TEST(arg11 == 13);
    OE_TEST(arg12 == 14);
    OE_TEST(arg13 == 15);
    OE_TEST(arg14 == 16);
    OE_TEST(arg15 == 17);
    OE_TEST(arg16 == 18);
    OE_TEST(arg17 == 255);
    OE_TEST(arg18 == 19);
    OE_TEST(arg19 == 20);
    OE_TEST(arg20 == 21);
>>>>>>> 2b1fd587
}

void ocall_basic_non_portable_types(
    wchar_t arg1,
    long arg2,
    unsigned long arg3,
    long double arg4)
{
    ocall_basic_non_portable_types_args_t args;
    // Assert types of fields of the marshaling struct.
    check_type<wchar_t>(args.arg1);
    check_type<long>(args.arg2);
    check_type<unsigned long>(args.arg3);
    check_type<long double>(args.arg4);

    OE_TEST(arg1 == wchar_t_value);
    OE_TEST(arg2 == long_value);
    OE_TEST(arg3 == ulong_value);
    OE_TEST(arg4 == long_double_value);
}

uint64_t get_host_sizeof(type_enum_t t)
{
    switch (t)
    {
        case TYPE_WCHAR_T:
            return sizeof(wchar_t);
        case TYPE_LONG:
            return sizeof(long);
<<<<<<< HEAD
=======
        case TYPE_UNSIGNED_LONG:
            return sizeof(unsigned long);
>>>>>>> 2b1fd587
        case TYPE_LONG_DOUBLE:
            return sizeof(long double);
        default:
            return 0;
    }
}

char ocall_ret_char()
{
    check_return_type<ocall_ret_char_args_t, char>();
    return '?';
}

wchar_t ocall_ret_wchar_t()
{
    check_return_type<ocall_ret_wchar_t_args_t, wchar_t>();
    return wchar_t_value;
}

short ocall_ret_short()
{
    check_return_type<ocall_ret_short_args_t, short>();
    return 444;
}

int ocall_ret_int()
{
    check_return_type<ocall_ret_int_args_t, int>();
    return 555;
}

float ocall_ret_float()
{
    check_return_type<ocall_ret_float_args_t, float>();
    return .333f;
}

double ocall_ret_double()
{
    check_return_type<ocall_ret_int_args_t, int>();
    return .444;
}

long ocall_ret_long()
{
    check_return_type<ocall_ret_int_args_t, int>();
    return 777;
}

size_t ocall_ret_size_t()
{
    check_return_type<ocall_ret_size_t_args_t, size_t>();
    return 888;
}

unsigned ocall_ret_unsigned()
{
    check_return_type<ocall_ret_unsigned_args_t, unsigned>();
    return 999;
}

int8_t ocall_ret_int8_t()
{
    check_return_type<ocall_ret_int8_t_args_t, int8_t>();
    return 101;
}

int16_t ocall_ret_int16_t()
{
    check_return_type<ocall_ret_int16_t_args_t, int16_t>();
    return 1111;
}

int32_t ocall_ret_int32_t()
{
    check_return_type<ocall_ret_int32_t_args_t, int32_t>();
    return 121212;
}

int64_t ocall_ret_int64_t()
{
    check_return_type<ocall_ret_int64_t_args_t, int64_t>();
    return 131313;
}

uint8_t ocall_ret_uint8_t()
{
    check_return_type<ocall_ret_uint8_t_args_t, uint8_t>();
    return 141;
}

uint16_t ocall_ret_uint16_t()
{
    check_return_type<ocall_ret_uint16_t_args_t, uint16_t>();
    return 1515;
}

uint32_t ocall_ret_uint32_t()
{
    check_return_type<ocall_ret_uint32_t_args_t, uint32_t>();
    return 161616;
}

uint64_t ocall_ret_uint64_t()
{
    check_return_type<ocall_ret_uint64_t_args_t, uint64_t>();
    return 171717;
}

long long ocall_ret_long_long()
{
    check_return_type<ocall_ret_long_long_args_t, long long>();
    return 181818;
}

unsigned char ocall_ret_unsigned_char()
{
    check_return_type<ocall_ret_unsigned_char_args_t, unsigned char>();
    return 255;
}

unsigned short ocall_ret_unsigned_short()
{
    check_return_type<ocall_ret_unsigned_short_args_t, unsigned short>();
    return 191;
}

unsigned int ocall_ret_unsigned_int()
{
    check_return_type<ocall_ret_unsigned_int_args_t, unsigned int>();
    return 202;
}

unsigned long ocall_ret_unsigned_long()
{
    check_return_type<ocall_ret_unsigned_long_args_t, unsigned long>();
    return 212121;
}

long double ocall_ret_long_double()
{
    check_return_type<ocall_ret_long_double_args_t, long double>();
    return 0.191919;
}

<<<<<<< HEAD
=======
unsigned long long ocall_ret_unsigned_long_long()
{
    check_return_type<ocall_ret_unsigned_long_long_args_t,
                      unsigned long long>();
    return 2222222;
}

>>>>>>> 2b1fd587
void ocall_ret_void()
{
}<|MERGE_RESOLUTION|>--- conflicted
+++ resolved
@@ -28,15 +28,11 @@
             15,
             16,
             17,
-<<<<<<< HEAD
-            18) == OE_OK);
-=======
             18,
             255,
             19,
             20,
             21) == OE_OK);
->>>>>>> 2b1fd587
 
     {
         char ret = 0;
@@ -135,8 +131,6 @@
     }
 
     {
-<<<<<<< HEAD
-=======
         unsigned char ret = 0;
         OE_TEST(ecall_ret_unsigned_char(enclave, &ret) == OE_OK);
         OE_TEST(ret == 255);
@@ -161,16 +155,11 @@
     }
 
     {
->>>>>>> 2b1fd587
         OE_TEST(ecall_ret_void(enclave) == OE_OK);
     }
 
     if (g_enabled[TYPE_WCHAR_T] && g_enabled[TYPE_LONG] &&
-<<<<<<< HEAD
-        g_enabled[TYPE_LONG_DOUBLE])
-=======
         g_enabled[TYPE_UNSIGNED_LONG] && g_enabled[TYPE_LONG_DOUBLE])
->>>>>>> 2b1fd587
     {
         OE_TEST(
             ecall_basic_non_portable_types(
@@ -190,8 +179,6 @@
 
     if (g_enabled[TYPE_LONG])
     {
-<<<<<<< HEAD
-=======
         long ret = 0;
         OE_TEST(ecall_ret_long(enclave, &ret) == OE_OK);
         OE_TEST(ret == 777);
@@ -206,17 +193,9 @@
 
     if (g_enabled[TYPE_LONG_DOUBLE])
     {
->>>>>>> 2b1fd587
         long double ret = 0;
         OE_TEST(ecall_ret_long_double(enclave, &ret) == OE_OK);
         OE_TEST(ret == 0.191919);
-    }
-
-    if (g_enabled[TYPE_LONG_DOUBLE])
-    {
-        long ret = 0;
-        OE_TEST(ecall_ret_long(enclave, &ret) == OE_OK);
-        OE_TEST(ret == 777);
     }
 
     printf("=== test_basic_edl_ecalls passed\n");
@@ -238,15 +217,11 @@
     uint16_t arg13,
     uint32_t arg14,
     uint64_t arg15,
-<<<<<<< HEAD
-    long long arg16)
-=======
     long long arg16,
     unsigned char arg17,
     unsigned short arg18,
     unsigned int arg19,
     unsigned long long arg20)
->>>>>>> 2b1fd587
 {
     ocall_basic_types_args_t args;
 
@@ -267,25 +242,6 @@
     check_type<uint32_t>(args.arg14);
     check_type<uint64_t>(args.arg15);
     check_type<long long>(args.arg16);
-<<<<<<< HEAD
-
-    OE_TEST(arg1 == '?');
-    OE_TEST(arg2 = 3);
-    OE_TEST(arg3 = 4);
-    OE_TEST(arg4 = 3.1415f);
-    OE_TEST(arg5 = 1.0 / 3.0);
-    OE_TEST(arg6 = 8);
-    OE_TEST(arg7 = 9);
-    OE_TEST(arg8 = 10);
-    OE_TEST(arg9 = 11);
-    OE_TEST(arg10 = 12);
-    OE_TEST(arg11 = 13);
-    OE_TEST(arg12 = 14);
-    OE_TEST(arg13 = 15);
-    OE_TEST(arg14 = 16);
-    OE_TEST(arg15 = 17);
-    OE_TEST(arg16 = 18);
-=======
     check_type<unsigned char>(args.arg17);
     check_type<unsigned short>(args.arg18);
     check_type<unsigned int>(args.arg19);
@@ -311,7 +267,6 @@
     OE_TEST(arg18 == 19);
     OE_TEST(arg19 == 20);
     OE_TEST(arg20 == 21);
->>>>>>> 2b1fd587
 }
 
 void ocall_basic_non_portable_types(
@@ -341,11 +296,8 @@
             return sizeof(wchar_t);
         case TYPE_LONG:
             return sizeof(long);
-<<<<<<< HEAD
-=======
         case TYPE_UNSIGNED_LONG:
             return sizeof(unsigned long);
->>>>>>> 2b1fd587
         case TYPE_LONG_DOUBLE:
             return sizeof(long double);
         default:
@@ -491,8 +443,6 @@
     return 0.191919;
 }
 
-<<<<<<< HEAD
-=======
 unsigned long long ocall_ret_unsigned_long_long()
 {
     check_return_type<ocall_ret_unsigned_long_long_args_t,
@@ -500,7 +450,6 @@
     return 2222222;
 }
 
->>>>>>> 2b1fd587
 void ocall_ret_void()
 {
 }