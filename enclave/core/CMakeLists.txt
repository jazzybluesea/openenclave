--- conflicted
+++ resolved
@@ -9,11 +9,7 @@
         sgx/atexit.c
         sgx/backtrace.c
         sgx/calls.c
-<<<<<<< HEAD
         sgx/console.c
-        sgx/tracee.c
-=======
->>>>>>> 1b3f32f4
         sgx/cpuid.c
         sgx/debugmalloc.c
         sgx/entropy.c
@@ -68,19 +64,6 @@
 
 add_library(oecore STATIC
     ../../common/safecrt.c
-<<<<<<< HEAD
-    array.c
-    assert.c
-    fd.c
-    hexdump.c
-    device.c
-    fs.c
-    mount.c
-    socket.c
-    resolver.c
-    epoll.c
-    eventfd.c
-=======
     ${MUSL_SRC_DIR}/prng/rand.c
     ${MUSL_SRC_DIR}/string/memcmp.c
     ${MUSL_SRC_DIR}/string/memcpy.c
@@ -88,15 +71,23 @@
     ${MUSL_SRC_DIR}/string/memset.c
     __secs_to_tm.c
     __stack_chk_fail.c
+    array.c
     assert.c
     ctype.c
+    device.c
+    epoll.c
+    eventfd.c
+    fd.c
+    fs.c
     gmtime.c
     hexdump.c
     intstr.c
+    mount.c
     printf.c
     pthread.c
->>>>>>> 1b3f32f4
+    resolver.c
     result.c
+    socket.c
     stdio.c
     strerror.c
     string.c
