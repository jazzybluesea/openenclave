--- conflicted
+++ resolved
@@ -50,24 +50,8 @@
     uint64_t waiter_tcs = (uint64_t)td_to_tcs((td_t*)waiter);
     uint64_t self_tcs = (uint64_t)td_to_tcs((td_t*)self);
 
-<<<<<<< HEAD
-    if (!(args = oe_host_calloc(1, sizeof(oe_thread_wake_wait_args_t))))
-        goto done;
-
-    args->waiter_tcs = td_to_tcs((td_t*)waiter);
-    args->self_tcs = td_to_tcs((td_t*)self);
-
-    if (oe_ocall(
-            OE_OCALL_THREAD_WAKE_WAIT,
-            (uint64_t)args,
-            sizeof(*args),
-            false,
-            NULL,
-            0) != OE_OK)
-=======
     if (oe_thread_wake_wait_ocall(oe_get_enclave(), waiter_tcs, self_tcs) !=
         OE_OK)
->>>>>>> 9fee82cd
         goto done;
 
     ret = 0;
