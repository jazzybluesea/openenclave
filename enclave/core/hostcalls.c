// Copyright (c) Microsoft Corporation. All rights reserved.
// Licensed under the MIT License.

#include <openenclave/bits/safecrt.h>
#include <openenclave/bits/safemath.h>
#include <openenclave/corelibc/stdio.h>
#include <openenclave/corelibc/string.h>
#include <openenclave/edger8r/enclave.h>
#include <openenclave/enclave.h>
#include <openenclave/internal/calls.h>
#include <openenclave/internal/print.h>
#include <openenclave/internal/stack_alloc.h>

#include "tee_t.h"

void* oe_host_malloc(size_t size)
{
    uint64_t arg_in = size;
    uint64_t arg_out = 0;

    if (oe_ocall(OE_OCALL_MALLOC, arg_in, &arg_out) != OE_OK)
    {
        return NULL;
    }

    if (arg_out && !oe_is_outside_enclave((void*)arg_out, size))
        oe_abort();

    return (void*)arg_out;
}

<<<<<<< HEAD
=======
void* oe_host_calloc(size_t nmemb, size_t size)
{
    size_t total_size;
    if (oe_safe_mul_sizet(nmemb, size, &total_size) != OE_OK)
        return NULL;

    void* ptr = oe_host_malloc(total_size);

    if (ptr)
        oe_memset_s(ptr, nmemb * size, 0, nmemb * size);

    return ptr;
}

void* oe_host_realloc(void* ptr, size_t size)
{
    void* retval = NULL;

    if (!ptr)
        return oe_host_malloc(size);

    if (oe_realloc_ocall(&retval, ptr, size) != OE_OK)
        return NULL;

    if (retval && !oe_is_outside_enclave(retval, size))
    {
        oe_assert("oe_host_realloc_ocall() returned non-host memory" == NULL);
        oe_abort();
    }

    return retval;
}

>>>>>>> c96a0962
void oe_host_free(void* ptr)
{
    oe_ocall(OE_OCALL_FREE, (uint64_t)ptr, NULL);
}

<<<<<<< HEAD
=======
char* oe_host_strndup(const char* str, size_t n)
{
    char* p;
    size_t len;

    if (!str)
        return NULL;

    len = oe_strlen(str);

    if (n < len)
        len = n;

    /* Would be an integer overflow in the next statement. */
    if (len == OE_SIZE_MAX)
        return NULL;

    if (!(p = oe_host_malloc(len + 1)))
        return NULL;

    if (oe_memcpy_s(p, len + 1, str, len) != OE_OK)
        return NULL;
    p[len] = '\0';

    return p;
}

>>>>>>> c96a0962
int oe_host_vfprintf(int device, const char* fmt, oe_va_list ap_)
{
    char buf[256];
    char* p = buf;
    int n;

    /* Try first with a fixed-length scratch buffer */
    {
        oe_va_list ap;
        oe_va_copy(ap, ap_);
        n = oe_vsnprintf(buf, sizeof(buf), fmt, ap);
        oe_va_end(ap);
    }

    /* If string was truncated, retry with correctly sized buffer */
    if (n >= (int)sizeof(buf))
    {
        if (!(p = oe_stack_alloc((uint32_t)n + 1)))
            return -1;

        oe_va_list ap;
        oe_va_copy(ap, ap_);
        n = oe_vsnprintf(p, (size_t)n + 1, fmt, ap);
        oe_va_end(ap);
    }

    oe_host_write(device, p, (size_t)-1);

    return n;
}

int oe_host_printf(const char* fmt, ...)
{
    int n;

    oe_va_list ap;
    oe_va_start(ap, fmt);
    n = oe_host_vfprintf(0, fmt, ap);
    oe_va_end(ap);

    return n;
}

int oe_host_fprintf(int device, const char* fmt, ...)
{
    int n;

    oe_va_list ap;
    oe_va_start(ap, fmt);
    n = oe_host_vfprintf(device, fmt, ap);
    oe_va_end(ap);

    return n;
<<<<<<< HEAD
=======
}

// Function used by oeedger8r for allocating switchless ocall buffers.
// There are two possible approaches to implementing this function:
//    1. Preallocate a pool of host memory per thread for switchless ocalls
//       and then allocate memory from that pool. Since OE does not support
//       reentrant ecalls in the same thread, there can at most be one ecall
//       and one ocall active in a thread. This can enable implementing
//       host memory pools more efficiently.
//   2. The alternative is to allocate the  buffer in enclave memory.
//      Then while issuing the underling SDK call to make the switchless ocall,
//      use a ring-buffer to transfer the contents of the memory to the host
//      and to transfer the results back.
void* oe_allocate_switchless_ocall_buffer(size_t size)
{
    return oe_host_malloc(size);
}

// Function used by oeedger8r for freeing ocall buffers.
void oe_free_switchless_ocall_buffer(void* buffer)
{
    oe_host_free(buffer);
}

int oe_host_write(int device, const char* str, size_t len)
{
    if (oe_write_ocall(device, str, len) != OE_OK)
        return -1;

    return 0;
>>>>>>> c96a0962
}<|MERGE_RESOLUTION|>--- conflicted
+++ resolved
@@ -29,8 +29,6 @@
     return (void*)arg_out;
 }
 
-<<<<<<< HEAD
-=======
 void* oe_host_calloc(size_t nmemb, size_t size)
 {
     size_t total_size;
@@ -64,14 +62,11 @@
     return retval;
 }
 
->>>>>>> c96a0962
 void oe_host_free(void* ptr)
 {
     oe_ocall(OE_OCALL_FREE, (uint64_t)ptr, NULL);
 }
 
-<<<<<<< HEAD
-=======
 char* oe_host_strndup(const char* str, size_t n)
 {
     char* p;
@@ -99,7 +94,6 @@
     return p;
 }
 
->>>>>>> c96a0962
 int oe_host_vfprintf(int device, const char* fmt, oe_va_list ap_)
 {
     char buf[256];
@@ -153,8 +147,6 @@
     oe_va_end(ap);
 
     return n;
-<<<<<<< HEAD
-=======
 }
 
 // Function used by oeedger8r for allocating switchless ocall buffers.
@@ -185,5 +177,4 @@
         return -1;
 
     return 0;
->>>>>>> c96a0962
 }