// Copyright (c) Microsoft Corporation. All rights reserved.
// Licensed under the MIT License.

#include <openenclave/bits/safecrt.h>
#include <openenclave/bits/safemath.h>
#include <openenclave/enclave.h>
#include <openenclave/internal/calls.h>
#include <openenclave/internal/raise.h>
#include <stdio.h>
#include <stdlib.h>
#include <string.h>
#include "../common/sgx/qeidentity.h"
#include "internal_t.h"

/**
 * Call into host to fetch qe identity information.
 */
oe_result_t oe_get_qe_identity_info(oe_get_qe_identity_info_args_t* args_out)
{
    oe_result_t result = OE_FAILURE;
    const size_t QE_ID_INFO_SIZE = OE_PAGE_SIZE;
    const size_t ISSUER_CHAIN_SIZE = OE_PAGE_SIZE;
    uint32_t retval;
    oe_get_qe_identity_info_args_t args = {0};
    size_t iterations = 0;
    const size_t MAX_ITERATIONS = 8;

    if (args_out == NULL)
        OE_RAISE(OE_INVALID_PARAMETER);

    memset(args_out, 0, sizeof(oe_get_qe_identity_info_args_t));

    if (!(args.qe_id_info = malloc(QE_ID_INFO_SIZE)))
        OE_RAISE(OE_OUT_OF_MEMORY);

    if (!(args.issuer_chain = malloc(ISSUER_CHAIN_SIZE)))
        OE_RAISE(OE_OUT_OF_MEMORY);

<<<<<<< HEAD
    // Copy args struct.
    host_args = (oe_get_qe_identity_info_args_t*)host_args_buffer;
    *host_args = *args;

    result = oe_ocall(
        OE_OCALL_GET_QE_ID_INFO,
        (uint64_t)host_args,
        sizeof(*host_args),
        true,
        NULL,
        0);
    OE_CHECK(result);

    // Copy args to prevent TOCTOU issues.
    tmp_args = *host_args;
    if (tmp_args.result == OE_QUOTE_PROVIDER_CALL_ERROR)
        OE_TRACE_WARNING(
            "Warning: QE Identity was not supported by quote provider\n");

    OE_CHECK_NO_TRACE(tmp_args.result);

    if (tmp_args.host_out_buffer == NULL ||
        !oe_is_outside_enclave(tmp_args.host_out_buffer, sizeof(uint8_t)))
        OE_RAISE(OE_UNEXPECTED);

    // Copy the return data back into enclave address space
    // Ensure that all required outputs exist.
    OE_CHECK(_copy_buffer_to_enclave(
        &args->qe_id_info,
        &args->qe_id_info_size,
        tmp_args.qe_id_info,
        tmp_args.qe_id_info_size));
    OE_CHECK(_copy_buffer_to_enclave(
        &args->issuer_chain,
        &args->issuer_chain_size,
        tmp_args.issuer_chain,
        tmp_args.issuer_chain_size));
=======
    args.qe_id_info_size = QE_ID_INFO_SIZE;
    args.issuer_chain_size = ISSUER_CHAIN_SIZE;

    /* First call (one or more buffers might be too small). */
    if (oe_get_qe_identify_info_ocall(
            &retval,
            args.qe_id_info,
            args.qe_id_info_size,
            &args.qe_id_info_size,
            args.issuer_chain,
            args.issuer_chain_size,
            &args.issuer_chain_size) != OE_OK)
    {
        OE_RAISE(OE_FAILURE);
    }

    /* Subsequent calls to expand the buffers as needed. Note that the output
     * buffer sizes returned from the first call might still be too small on
     * the next call since the qe_id_info and issuer_chain could change
     * between calls. To compensate, loop until success.
     */
    while ((oe_result_t)retval == OE_BUFFER_TOO_SMALL)
    {
        /* Give up after MAX_ITERATIONS. */
        if (iterations++ == MAX_ITERATIONS)
        {
            OE_RAISE(OE_FAILURE);
        }

        if (!(args.qe_id_info = realloc(args.qe_id_info, args.qe_id_info_size)))
        {
            OE_RAISE(OE_OUT_OF_MEMORY);
        }

        if (!(args.issuer_chain =
                  realloc(args.issuer_chain, args.issuer_chain_size)))
        {
            OE_RAISE(OE_OUT_OF_MEMORY);
        }

        if (oe_get_qe_identify_info_ocall(
                &retval,
                args.qe_id_info,
                args.qe_id_info_size,
                &args.qe_id_info_size,
                args.issuer_chain,
                args.issuer_chain_size,
                &args.issuer_chain_size) != OE_OK)
        {
            OE_RAISE(OE_FAILURE);
        }
    }

    if ((oe_result_t)retval != OE_OK)
        OE_RAISE((oe_result_t)retval);
>>>>>>> 9fee82cd

    // Check for null terminators.
    if (args.qe_id_info[args.qe_id_info_size - 1] != 0 ||
        args.issuer_chain[args.issuer_chain_size - 1] != 0)
    {
        OE_RAISE(OE_INVALID_REVOCATION_INFO);
    }

    *args_out = args;
    args.qe_id_info = NULL;
    args.issuer_chain = NULL;

    result = OE_OK;

done:

    if (args.qe_id_info)
        free(args.qe_id_info);

    if (args.issuer_chain)
        free(args.issuer_chain);

    return result;
}

// Cleanup the args structure.
void oe_cleanup_qe_identity_info_args(oe_get_qe_identity_info_args_t* args)
{
    if (!args)
        return;

    // Free buffers on the enclave side.
    free(args->issuer_chain);
    free(args->qe_id_info);
}<|MERGE_RESOLUTION|>--- conflicted
+++ resolved
@@ -36,45 +36,6 @@
     if (!(args.issuer_chain = malloc(ISSUER_CHAIN_SIZE)))
         OE_RAISE(OE_OUT_OF_MEMORY);
 
-<<<<<<< HEAD
-    // Copy args struct.
-    host_args = (oe_get_qe_identity_info_args_t*)host_args_buffer;
-    *host_args = *args;
-
-    result = oe_ocall(
-        OE_OCALL_GET_QE_ID_INFO,
-        (uint64_t)host_args,
-        sizeof(*host_args),
-        true,
-        NULL,
-        0);
-    OE_CHECK(result);
-
-    // Copy args to prevent TOCTOU issues.
-    tmp_args = *host_args;
-    if (tmp_args.result == OE_QUOTE_PROVIDER_CALL_ERROR)
-        OE_TRACE_WARNING(
-            "Warning: QE Identity was not supported by quote provider\n");
-
-    OE_CHECK_NO_TRACE(tmp_args.result);
-
-    if (tmp_args.host_out_buffer == NULL ||
-        !oe_is_outside_enclave(tmp_args.host_out_buffer, sizeof(uint8_t)))
-        OE_RAISE(OE_UNEXPECTED);
-
-    // Copy the return data back into enclave address space
-    // Ensure that all required outputs exist.
-    OE_CHECK(_copy_buffer_to_enclave(
-        &args->qe_id_info,
-        &args->qe_id_info_size,
-        tmp_args.qe_id_info,
-        tmp_args.qe_id_info_size));
-    OE_CHECK(_copy_buffer_to_enclave(
-        &args->issuer_chain,
-        &args->issuer_chain_size,
-        tmp_args.issuer_chain,
-        tmp_args.issuer_chain_size));
-=======
     args.qe_id_info_size = QE_ID_INFO_SIZE;
     args.issuer_chain_size = ISSUER_CHAIN_SIZE;
 
@@ -130,7 +91,6 @@
 
     if ((oe_result_t)retval != OE_OK)
         OE_RAISE((oe_result_t)retval);
->>>>>>> 9fee82cd
 
     // Check for null terminators.
     if (args.qe_id_info[args.qe_id_info_size - 1] != 0 ||
