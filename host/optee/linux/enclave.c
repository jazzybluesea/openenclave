// Copyright (c) Microsoft Corporation. All rights reserved.
// Licensed under the MIT License.

#include <openenclave/bits/defs.h>
#include <openenclave/bits/safemath.h>
#include <openenclave/edger8r/host.h>
#include <openenclave/internal/calls.h>
#include <openenclave/internal/defs.h>
#include <openenclave/internal/raise.h>

#include "../../calls.h"
#include "../../ocalls.h"
#include "enclave.h"

// clang-format off

/**
 * TEE Parameter Types used when invoking functions inside the TA.
 *
 * Each invocation includes four TEEC_Parameter structures, used for the
 * following purposes, by index, then by component:
 *
 * 0: Platform-specific data
 *    Unused.
 *
 * 1: Open Enclave-specific data
 *    Tmpref: Arguments marshaling structure, if any.
 *        Note: This parameter is not used for built-in ECALLs.
 *
 * 2: Input parameter
 *    Tmpref: The input parameters buffer, if any.
 *
 * 3: Output parameter
 *    Tmpref: The output parameters buffer, if any.
 *
 * A similar pattern is used when the enclave calls into the host via an OCALL.
 * There is no reason why the pattern is similar, other than for consistency.
 *
 * See enclave/core/optee/gp.c.
 */

#define PT_BUILTIN_CALL_IN_OUT          \
    (TEEC_PARAM_TYPES(                  \
        TEEC_NONE,                      \
        TEEC_NONE,                      \
        TEEC_MEMREF_TEMP_INPUT,         \
        TEEC_MEMREF_TEMP_OUTPUT))

#define PT_ENCLAVE_CALL_IN_OUT          \
    (TEEC_PARAM_TYPES(                  \
        TEEC_NONE,                      \
        TEEC_MEMREF_TEMP_INOUT,         \
        TEEC_MEMREF_TEMP_INPUT,         \
        TEEC_MEMREF_TEMP_OUTPUT))
#define PT_ENCLAVE_CALL_IN_NO_OUT       \
    (TEEC_PARAM_TYPES(                  \
        TEEC_NONE,                      \
        TEEC_MEMREF_TEMP_INOUT,         \
        TEEC_MEMREF_TEMP_INPUT,         \
        TEEC_NONE))
#define PT_ENCLAVE_CALL_NO_IN_OUT       \
    (TEEC_PARAM_TYPES(                  \
        TEEC_NONE,                      \
        TEEC_MEMREF_TEMP_INOUT,         \
        TEEC_NONE,                      \
        TEEC_MEMREF_TEMP_OUTPUT))
#define PT_ENCLAVE_CALL_NO_IN_NO_OUT    \
    (TEEC_PARAM_TYPES(                  \
        TEEC_NONE,                      \
        TEEC_MEMREF_TEMP_INOUT,         \
        TEEC_NONE,                      \
        TEEC_NONE))

// clang-format on

/* This value is defined in the TEE Client API headers. At the time of this
 * writing, the value is four (4). If the header were to ever change to a lower
 * value, it would cause trouble for all TEE clients. As a result, it's highly
 * unlikely it will ever change. Nevertheless, it doesn't hurt to ensure that
 * the value is indeed at least as large as we assume it to be. */
OE_STATIC_ASSERT(TEEC_CONFIG_PAYLOAD_REF_COUNT >= 4);

static void _initialize_enclave_host()
{
    oe_register_tee_ocall_function_table();
    oe_register_syscall_ocall_function_table();
}

static oe_result_t _handle_call_host_function(
    void* inout_buffer,
    size_t inout_buffer_size,
    void* input_buffer,
    size_t input_buffer_size,
    void* output_buffer,
    size_t output_buffer_size,
    oe_enclave_t* enclave)
{
    oe_result_t result = OE_OK;

    oe_call_host_function_args_t* args_ptr;

    oe_ocall_func_t func;
    ocall_table_t ocall_table;

    size_t buffer_size;

    /* Check parameters */
    if (!inout_buffer ||
        inout_buffer_size != sizeof(oe_call_host_function_args_t))
        OE_RAISE(OE_INVALID_PARAMETER);

    /* The in/out buffer contains the OCALL parameters structure */
    args_ptr = (oe_call_host_function_args_t*)inout_buffer;
    if (args_ptr == NULL)
        OE_RAISE(OE_INVALID_PARAMETER);

    /* Resolve which OCALL table to use. */
    if (args_ptr->table_id == OE_UINT64_MAX)
    {
        ocall_table.ocalls = enclave->ocalls;
        ocall_table.num_ocalls = enclave->num_ocalls;
    }
    else
    {
        if (args_ptr->table_id >= OE_MAX_OCALL_TABLES)
            OE_RAISE(OE_NOT_FOUND);

        ocall_table.ocalls = _ocall_tables[args_ptr->table_id].ocalls;
        ocall_table.num_ocalls = _ocall_tables[args_ptr->table_id].num_ocalls;

        if (!ocall_table.ocalls)
            OE_RAISE(OE_NOT_FOUND);
    }

    /* Fetch matching function */
    if (args_ptr->function_id >= ocall_table.num_ocalls)
        OE_RAISE(OE_NOT_FOUND);

    func = ocall_table.ocalls[args_ptr->function_id];
    if (func == NULL)
    {
        result = OE_NOT_FOUND;
        goto done;
    }

    /* TODO: Is due to limits imposed by the ECALL/ERET mechanism and therefore
     * SGX-specific?
     */
    OE_CHECK(
        oe_safe_add_u64(input_buffer_size, output_buffer_size, &buffer_size));

    /* Buffer sizes must be pointer aligned */
    if ((input_buffer_size % OE_EDGER8R_BUFFER_ALIGNMENT) != 0)
        OE_RAISE(OE_INVALID_PARAMETER);

    if ((output_buffer_size % OE_EDGER8R_BUFFER_ALIGNMENT) != 0)
        OE_RAISE(OE_INVALID_PARAMETER);

    /* Call the function */
    func(
        input_buffer,
        input_buffer_size,
        output_buffer,
        output_buffer_size,
        &args_ptr->output_bytes_written);

    /* The ocall succeeded */
    args_ptr->result = OE_OK;
    result = OE_OK;

done:
    return result;
}

static TEEC_Result _handle_generic_rpc(
    int func,
    void* inout_buffer,
    size_t inout_buffer_size,
    void* input_buffer,
    size_t input_buffer_size,
    void* output_buffer,
    size_t output_buffer_size,
    void* context)
{
    oe_enclave_t* enclave = (oe_enclave_t*)context;

    switch ((oe_func_t)func)
    {
        case OE_OCALL_CALL_HOST_FUNCTION:
            _handle_call_host_function(
                inout_buffer,
                inout_buffer_size,
                input_buffer,
                input_buffer_size,
                output_buffer,
                output_buffer_size,
                enclave);
            break;

        case OE_OCALL_MALLOC:
            HandleMalloc(*(uint64_t*)input_buffer, (uint64_t*)output_buffer);
            break;

        case OE_OCALL_FREE:
            HandleFree(*(uint64_t*)input_buffer);
            break;

        case OE_OCALL_THREAD_WAIT:
            return TEEC_ERROR_NOT_SUPPORTED;

        case OE_OCALL_THREAD_WAKE:
            return TEEC_ERROR_NOT_SUPPORTED;

        case OE_OCALL_SLEEP:
            oe_handle_sleep(*(uint64_t*)input_buffer);
            break;

        case OE_OCALL_GET_TIME:
            oe_handle_get_time(
                *(uint64_t*)input_buffer, (uint64_t*)output_buffer);
            break;

<<<<<<< HEAD
        case OE_OCALL_BACKTRACE_SYMBOLS:
            return TEEC_ERROR_NOT_SUPPORTED;

        case OE_OCALL_LOG:
            return TEEC_ERROR_NOT_SUPPORTED;

        case OE_OCALL_CALLOC:
            HandleCalloc((uint64_t)input_buffer, (uint64_t*)output_buffer);
            break;

        case OE_OCALL_MEMSET:
            HandleMemset((uint64_t)input_buffer, (uint64_t*)output_buffer);
            break;

        case OE_OCALL_STRNDUP:
            HandleStrndup((uint64_t)input_buffer, (uint64_t*)output_buffer);
            break;

=======
>>>>>>> c96a0962
        default:
        {
            /* No function found with the number */
            return TEEC_ERROR_ITEM_NOT_FOUND;
        }
    }

    return TEEC_SUCCESS;
}

static void* _grpc_thread_proc(void* param)
{
    TEEC_Result res;
    oe_enclave_t* enclave = (oe_enclave_t*)param;

    /* This function only returns when the TA is terminated */
    res = TEEC_ReceiveReplyGenericRpc(
        &enclave->session, _handle_generic_rpc, enclave);

    return (void*)(uintptr_t)res;
}

static oe_result_t _handle_call_builtin_function(
    oe_enclave_t* enclave,
    uint16_t func,
    uint64_t arg_in,
    uint64_t* arg_out)
{
    oe_result_t result = OE_UNEXPECTED;

    TEEC_Result res;
    TEEC_Operation op;
    uint32_t err_origin;

    /* Host OS-specific data (only used on Windows) */
    memset(&op.params[0], 0, sizeof(op.params[0]));

    /* Unused */
    memset(&op.params[1], 0, sizeof(op.params[1]));

    /* Input buffer */
    op.params[2].tmpref.buffer = &arg_in;
    op.params[2].tmpref.size = sizeof(arg_in);

    /* Output buffer */
    op.params[3].tmpref.buffer = (void*)arg_out;
    op.params[3].tmpref.size = sizeof(*arg_out);

    /* Fill in parameter types */
    op.paramTypes = PT_BUILTIN_CALL_IN_OUT;

    /* Perform the ECALL */
    res = TEEC_InvokeCommand(&enclave->session, func, &op, &err_origin);

    /* Check the result */
    if (res != TEEC_SUCCESS)
        OE_RAISE_MSG(
            OE_UNEXPECTED,
            "TEEC_InvokeCommand failed with 0x%x and error origin 0x%x",
            res,
            err_origin);

    result = OE_OK;

done:
    return result;
}

static oe_result_t _handle_call_enclave_function(
    oe_enclave_t* enclave,
    oe_call_enclave_function_args_t* args)
{
    oe_result_t result = OE_UNEXPECTED;

    TEEC_Result res;
    TEEC_Operation op;
    uint32_t err_origin;

    /* Host OS-specific data (only used on Windows) */
    memset(&op.params[0], 0, sizeof(op.params[0]));

    /* Open Enclave-specific data */
    op.params[1].tmpref.buffer = args;
    op.params[1].tmpref.size = sizeof(*args);

    /* Input buffer */
    if (args->input_buffer)
    {
        op.params[2].tmpref.buffer = (void*)args->input_buffer;
        op.params[2].tmpref.size = args->input_buffer_size;
    }

    /* Output buffer */
    if (args->output_buffer)
    {
        op.params[3].tmpref.buffer = (void*)args->output_buffer;
        op.params[3].tmpref.size = args->output_buffer_size;
    }

    /* Fill in parameter types */
    if (args->input_buffer && args->output_buffer)
        op.paramTypes = PT_ENCLAVE_CALL_IN_OUT;
    else if (args->input_buffer)
        op.paramTypes = PT_ENCLAVE_CALL_IN_NO_OUT;
    else if (args->output_buffer)
        op.paramTypes = PT_ENCLAVE_CALL_NO_IN_OUT;
    else
        op.paramTypes = PT_ENCLAVE_CALL_NO_IN_NO_OUT;

    /* Perform the ECALL */
    res = TEEC_InvokeCommand(
        &enclave->session, OE_ECALL_CALL_ENCLAVE_FUNCTION, &op, &err_origin);

    /* Check the result */
    if (res != TEEC_SUCCESS)
        OE_RAISE_MSG(
            OE_UNEXPECTED,
            "TEEC_InvokeCommand failed with 0x%x and error origin 0x%x",
            res,
            err_origin);

    /* Extract the result */
    result = *(oe_result_t*)args->output_buffer;

done:
    return result;
}

static oe_result_t _uuid_from_string(const char* uuid_str, TEEC_UUID* uuid)
{
    int i;
    uint64_t uuid_parts[5];
    char* id_copy;
    const char* current_token;

    id_copy = strdup(uuid_str);

    /* Remove ".ta" extension, if one is present */
    size_t len = strlen(id_copy);
    if ((len > 3) && (strcmp(&id_copy[len - 3], ".ta") == 0))
    {
        id_copy[len - 3] = 0;
    }

    if (strlen(id_copy) != 36)
        return OE_FAILURE;

    i = 5;
    current_token = strtok(id_copy, "-");
    while (current_token != NULL && i >= 0)
    {
        uuid_parts[--i] = strtoull(current_token, NULL, 16);
        current_token = strtok(NULL, "-");
    }

    free(id_copy);

    if (i != 0)
        return OE_FAILURE;

    uuid->timeLow = (uint32_t)uuid_parts[4];
    uuid->timeMid = (uint16_t)uuid_parts[3];
    uuid->timeHiAndVersion = (uint16_t)uuid_parts[2];
    uuid->clockSeqAndNode[0] = (uint8_t)(uuid_parts[1] >> (8 * 1));
    uuid->clockSeqAndNode[1] = (uint8_t)(uuid_parts[1] >> (8 * 0));
    uuid->clockSeqAndNode[2] = (uint8_t)(uuid_parts[0] >> (8 * 5));
    uuid->clockSeqAndNode[3] = (uint8_t)(uuid_parts[0] >> (8 * 4));
    uuid->clockSeqAndNode[4] = (uint8_t)(uuid_parts[0] >> (8 * 3));
    uuid->clockSeqAndNode[5] = (uint8_t)(uuid_parts[0] >> (8 * 2));
    uuid->clockSeqAndNode[6] = (uint8_t)(uuid_parts[0] >> (8 * 1));
    uuid->clockSeqAndNode[7] = (uint8_t)(uuid_parts[0] >> (8 * 0));

    return OE_OK;
}

oe_result_t oe_create_enclave(
    const char* enclave_path,
    oe_enclave_type_t enclave_type,
    uint32_t flags,
    const void* config,
    uint32_t config_size,
    const oe_ocall_func_t* ocall_table,
    uint32_t ocall_table_size,
    oe_enclave_t** enclave_out)
{
    oe_result_t result = OE_UNEXPECTED;
    oe_enclave_t* enclave = NULL;

    TEEC_UUID teec_uuid;
    TEEC_Result teec_res;
    uint32_t teec_err_origin;

    bool have_mutex = false;
    bool have_context = false;
    bool have_session = false;

    _initialize_enclave_host();

    if (enclave_out)
        *enclave_out = NULL;

    /* Install the SYSCALL ocall function table. */
    oe_register_syscall_ocall_function_table();

    /* Check parameters */
    if (!enclave_path || !enclave_out ||
        ((enclave_type != OE_ENCLAVE_TYPE_OPTEE) &&
         (enclave_type != OE_ENCLAVE_TYPE_AUTO)) ||
        (flags & OE_ENCLAVE_FLAG_RESERVED) ||
        (!(flags & OE_ENCLAVE_FLAG_SIMULATE) &&
         (flags & OE_ENCLAVE_FLAG_DEBUG)) ||
        config || config_size > 0)
        OE_RAISE(OE_INVALID_PARAMETER);

    /* Convert the path into a TEE UUID. */
    OE_CHECK(_uuid_from_string(enclave_path, &teec_uuid));

    /* Allocate and zero-fill the enclave structure */
    if (!(enclave = (oe_enclave_t*)calloc(1, sizeof(oe_enclave_t))))
        OE_RAISE(OE_OUT_OF_MEMORY);

    /* Initialize the mutex used to ensure that no two threads ever try to
     * enter an OP-TEE enclave at once.
     */
    if (pthread_mutex_init(&enclave->mutex, NULL))
        OE_RAISE(OE_FAILURE, "pthread_mutex_init failed", NULL);
    have_mutex = true;

    /* Open a context against OP-TEE. */
    if ((teec_res = TEEC_InitializeContext(NULL, &enclave->ctx)) !=
        TEEC_SUCCESS)
        OE_RAISE(
            OE_FAILURE,
            "TEEC_InitializeContext failed with %x",
            teec_res,
            NULL);
    have_context = true;

    /* Open a session against the TA being requested. */
    if ((teec_res = TEEC_OpenSession(
             &enclave->ctx,
             &enclave->session,
             &teec_uuid,
             TEEC_LOGIN_PUBLIC,
             NULL,
             NULL,
             &teec_err_origin)) != TEEC_SUCCESS)
        OE_RAISE(
            OE_FAILURE,
            "TEEC_OpenSession failed with %x and error origin %x",
            teec_res,
            teec_err_origin,
            NULL);
    have_session = true;

    /* Create a thread to process Generic RPCs (OCALLs). */
    if (pthread_create(&enclave->grpc_thread, NULL, _grpc_thread_proc, enclave))
        OE_RAISE(OE_FAILURE, "pthread_create failed", NULL);

    /* Fill out the rest of the enclave structure. */
    enclave->magic = ENCLAVE_MAGIC;
    enclave->uuid = teec_uuid;
    enclave->path = strndup(
        enclave_path, 38); // 37 + 1 = length of a UUID + NULL terminator
    enclave->ocalls = (const oe_ocall_func_t*)ocall_table;
    enclave->num_ocalls = ocall_table_size;

    *enclave_out = enclave;
    result = OE_OK;

done:
    if (result != OE_OK)
    {
        if (have_session)
            TEEC_CloseSession(&enclave->session);

        if (have_context)
            TEEC_FinalizeContext(&enclave->ctx);

        if (have_mutex)
            pthread_mutex_destroy(&enclave->mutex);

        if (enclave)
            free(enclave);
    }

    return result;
}

oe_result_t oe_ecall(
    oe_enclave_t* enclave,
    uint16_t func,
    uint64_t arg_in,
    uint64_t* arg_out)
{
    oe_result_t result;

    /* Reject invalid parameters */
    if (!enclave)
        OE_RAISE(OE_INVALID_PARAMETER);

    /* Dispatch ECALL based on function */
    if (func == OE_ECALL_CALL_ENCLAVE_FUNCTION)
    {
        result = _handle_call_enclave_function(
            enclave, (oe_call_enclave_function_args_t*)arg_in);
    }
    else
    {
        result = _handle_call_builtin_function(enclave, func, arg_in, arg_out);
    }

done:
    return result;
}

oe_result_t oe_terminate_enclave(oe_enclave_t* enclave)
{
    oe_result_t result = OE_UNEXPECTED;

    /* Check parameters */
    if (!enclave || enclave->magic != ENCLAVE_MAGIC)
        OE_RAISE(OE_INVALID_PARAMETER);

    /* Clear the magic number */
    enclave->magic = 0;

    /* Close the session with the TA */
    TEEC_CloseSession(&enclave->session);

    /* Finalize the context against OP-TEE */
    TEEC_FinalizeContext(&enclave->ctx);

    /* Destroy the concurrency mutex */
    pthread_mutex_destroy(&enclave->mutex);

    /* Clear the contents of the enclave structure */
    memset(enclave, 0, sizeof(oe_enclave_t));

    /* Free the enclave structure */
    free(enclave);

    result = OE_OK;

done:
    return result;
}<|MERGE_RESOLUTION|>--- conflicted
+++ resolved
@@ -220,27 +220,6 @@
                 *(uint64_t*)input_buffer, (uint64_t*)output_buffer);
             break;
 
-<<<<<<< HEAD
-        case OE_OCALL_BACKTRACE_SYMBOLS:
-            return TEEC_ERROR_NOT_SUPPORTED;
-
-        case OE_OCALL_LOG:
-            return TEEC_ERROR_NOT_SUPPORTED;
-
-        case OE_OCALL_CALLOC:
-            HandleCalloc((uint64_t)input_buffer, (uint64_t*)output_buffer);
-            break;
-
-        case OE_OCALL_MEMSET:
-            HandleMemset((uint64_t)input_buffer, (uint64_t*)output_buffer);
-            break;
-
-        case OE_OCALL_STRNDUP:
-            HandleStrndup((uint64_t)input_buffer, (uint64_t*)output_buffer);
-            break;
-
-=======
->>>>>>> c96a0962
         default:
         {
             /* No function found with the number */
@@ -441,9 +420,6 @@
 
     if (enclave_out)
         *enclave_out = NULL;
-
-    /* Install the SYSCALL ocall function table. */
-    oe_register_syscall_ocall_function_table();
 
     /* Check parameters */
     if (!enclave_path || !enclave_out ||
