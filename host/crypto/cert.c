--- conflicted
+++ resolved
@@ -3,20 +3,11 @@
 
 #define __GLIBC__
 #include <ctype.h>
-<<<<<<< HEAD
-#include <openenclave/bits/cert.h>
-#include <openenclave/bits/enclavelibc.h>
-#include <openenclave/bits/hexdump.h>
-#include <openenclave/bits/pem.h>
-#include <openenclave/bits/raise.h>
-#include <openenclave/result.h>
-=======
 #include <openenclave/bits/result.h>
 #include <openenclave/internal/cert.h>
 #include <openenclave/internal/enclavelibc.h>
 #include <openenclave/internal/pem.h>
 #include <openenclave/internal/raise.h>
->>>>>>> 0e7b6d95
 #include <openssl/bio.h>
 #include <openssl/err.h>
 #include <openssl/pem.h>
@@ -61,11 +52,7 @@
     }
 }
 
-<<<<<<< HEAD
-static bool _CertValid(const Cert* impl)
-=======
 static bool _CertIsValid(const Cert* impl)
->>>>>>> 0e7b6d95
 {
     return impl && (impl->magic == OE_CERT_MAGIC) && impl->x509;
 }
@@ -88,11 +75,7 @@
     STACK_OF(X509) * sk;
 } CertChain;
 
-<<<<<<< HEAD
-static void _InitCertChain(CertChain* impl, STACK_OF(X509) * sk)
-=======
 static void _CertChainInit(CertChain* impl, STACK_OF(X509) * sk)
->>>>>>> 0e7b6d95
 {
     if (impl)
     {
@@ -101,11 +84,7 @@
     }
 }
 
-<<<<<<< HEAD
-static bool _CertChainValid(const CertChain* impl)
-=======
 static bool _CertChainIsValid(const CertChain* impl)
->>>>>>> 0e7b6d95
 {
     return impl && (impl->magic == OE_CERT_CHAIN_MAGIC) && impl->sk;
 }
@@ -440,11 +419,7 @@
     size_t pemSize,
     oe_cert_t* cert)
 {
-<<<<<<< HEAD
-    OE_Result result = OE_UNEXPECTED;
-=======
-    oe_result_t result = OE_UNEXPECTED;
->>>>>>> 0e7b6d95
+    oe_result_t result = OE_UNEXPECTED;
     Cert* impl = (Cert*)cert;
     BIO* bio = NULL;
     X509* x509 = NULL;
@@ -490,19 +465,11 @@
 
 oe_result_t oe_cert_free(oe_cert_t* cert)
 {
-<<<<<<< HEAD
-    OE_Result result = OE_UNEXPECTED;
-    Cert* impl = (Cert*)cert;
-
-    /* Check parameters */
-    if (!_CertValid(impl))
-=======
     oe_result_t result = OE_UNEXPECTED;
     Cert* impl = (Cert*)cert;
 
     /* Check parameters */
     if (!_CertIsValid(impl))
->>>>>>> 0e7b6d95
         OE_RAISE(OE_INVALID_PARAMETER);
 
     /* Free the certificate */
@@ -520,11 +487,7 @@
     size_t pemSize,
     oe_cert_chain_t* chain)
 {
-<<<<<<< HEAD
-    OE_Result result = OE_UNEXPECTED;
-=======
-    oe_result_t result = OE_UNEXPECTED;
->>>>>>> 0e7b6d95
+    oe_result_t result = OE_UNEXPECTED;
     CertChain* impl = (CertChain*)chain;
     STACK_OF(X509)* sk = NULL;
 
@@ -547,14 +510,10 @@
     if (!(sk = _ReadCertChain((const char*)pemData)))
         OE_RAISE(OE_FAILURE);
 
-<<<<<<< HEAD
-    _InitCertChain(impl, sk);
-=======
     /* Verify the whole certificate chain */
     OE_CHECK(_VerifyWholeChain(sk));
 
     _CertChainInit(impl, sk);
->>>>>>> 0e7b6d95
 
     result = OE_OK;
 
@@ -565,19 +524,11 @@
 
 oe_result_t oe_cert_chain_free(oe_cert_chain_t* chain)
 {
-<<<<<<< HEAD
-    OE_Result result = OE_UNEXPECTED;
-    CertChain* impl = (CertChain*)chain;
-
-    /* Check the parameter */
-    if (_CertChainValid(impl))
-=======
     oe_result_t result = OE_UNEXPECTED;
     CertChain* impl = (CertChain*)chain;
 
     /* Check the parameter */
     if (_CertChainIsValid(impl))
->>>>>>> 0e7b6d95
         OE_RAISE(OE_INVALID_PARAMETER);
 
     /* Release the stack of certificates */
@@ -598,11 +549,7 @@
     OE_CRL* crl, /* ATTN: placeholder for future feature work */
     oe_verify_cert_error_t* error)
 {
-<<<<<<< HEAD
-    OE_Result result = OE_UNEXPECTED;
-=======
-    oe_result_t result = OE_UNEXPECTED;
->>>>>>> 0e7b6d95
+    oe_result_t result = OE_UNEXPECTED;
     Cert* certImpl = (Cert*)cert;
     CertChain* chainImpl = (CertChain*)chain;
     X509_STORE_CTX* ctx = NULL;
@@ -613,22 +560,14 @@
         *error->buf = '\0';
 
     /* Check for invalid cert parameter */
-<<<<<<< HEAD
-    if (!_CertValid(certImpl))
-=======
     if (!_CertIsValid(certImpl))
->>>>>>> 0e7b6d95
     {
         _SetErr(error, "invalid cert parameter");
         OE_RAISE(OE_INVALID_PARAMETER);
     }
 
     /* Check for invalid chain parameter */
-<<<<<<< HEAD
-    if (!_CertChainValid(chainImpl))
-=======
     if (!_CertChainIsValid(chainImpl))
->>>>>>> 0e7b6d95
     {
         _SetErr(error, "invalid chain parameter");
         OE_RAISE(OE_INVALID_PARAMETER);
@@ -694,11 +633,7 @@
     const oe_cert_t* cert,
     oe_rsa_public_key_t* publicKey)
 {
-<<<<<<< HEAD
-    OE_Result result = OE_UNEXPECTED;
-=======
-    oe_result_t result = OE_UNEXPECTED;
->>>>>>> 0e7b6d95
+    oe_result_t result = OE_UNEXPECTED;
     const Cert* impl = (const Cert*)cert;
     EVP_PKEY* pkey = NULL;
     RSA* rsa = NULL;
@@ -708,11 +643,7 @@
         memset(publicKey, 0, sizeof(oe_rsa_public_key_t));
 
     /* Reject invalid parameters */
-<<<<<<< HEAD
-    if (!_CertValid(impl) || !publicKey)
-=======
     if (!_CertIsValid(impl) || !publicKey)
->>>>>>> 0e7b6d95
         OE_RAISE(OE_INVALID_PARAMETER);
 
     /* Get public key (increments reference count) */
@@ -744,11 +675,7 @@
     const oe_cert_t* cert,
     oe_ec_public_key_t* publicKey)
 {
-<<<<<<< HEAD
-    OE_Result result = OE_UNEXPECTED;
-=======
-    oe_result_t result = OE_UNEXPECTED;
->>>>>>> 0e7b6d95
+    oe_result_t result = OE_UNEXPECTED;
     const Cert* impl = (const Cert*)cert;
     EVP_PKEY* pkey = NULL;
 
@@ -757,11 +684,7 @@
         memset(publicKey, 0, sizeof(oe_ec_public_key_t));
 
     /* Reject invalid parameters */
-<<<<<<< HEAD
-    if (!_CertValid(impl) || !publicKey)
-=======
     if (!_CertIsValid(impl) || !publicKey)
->>>>>>> 0e7b6d95
         OE_RAISE(OE_INVALID_PARAMETER);
 
     /* Get public key (increments reference count) */
@@ -799,11 +722,7 @@
     const oe_cert_chain_t* chain,
     size_t* length)
 {
-<<<<<<< HEAD
-    OE_Result result = OE_UNEXPECTED;
-=======
-    oe_result_t result = OE_UNEXPECTED;
->>>>>>> 0e7b6d95
+    oe_result_t result = OE_UNEXPECTED;
     const CertChain* impl = (const CertChain*)chain;
 
     /* Clear the length (for failed return case) */
@@ -811,11 +730,7 @@
         *length = 0;
 
     /* Reject invalid parameters */
-<<<<<<< HEAD
-    if (!_CertChainValid(impl) || !length)
-=======
     if (!_CertChainIsValid(impl) || !length)
->>>>>>> 0e7b6d95
         OE_RAISE(OE_INVALID_PARAMETER);
 
     /* Get the number of certificates in the chain */
@@ -837,11 +752,7 @@
     size_t index,
     oe_cert_t* cert)
 {
-<<<<<<< HEAD
-    OE_Result result = OE_UNEXPECTED;
-=======
-    oe_result_t result = OE_UNEXPECTED;
->>>>>>> 0e7b6d95
+    oe_result_t result = OE_UNEXPECTED;
     const CertChain* impl = (const CertChain*)chain;
     size_t length;
     X509* x509 = NULL;
@@ -851,11 +762,7 @@
         memset(cert, 0, sizeof(oe_cert_t));
 
     /* Reject invalid parameters */
-<<<<<<< HEAD
-    if (!_CertChainValid(impl) || !cert)
-=======
     if (!_CertChainIsValid(impl) || !cert)
->>>>>>> 0e7b6d95
         OE_RAISE(OE_INVALID_PARAMETER);
 
     /* Get the length of the certificate chain */
@@ -877,11 +784,6 @@
     if (!(x509 = sk_X509_value(impl->sk, (int)index)))
         OE_RAISE(OE_FAILURE);
 
-<<<<<<< HEAD
-    /* Increment the reference count and initalize the output certificate */
-    _X509_up_ref(x509);
-    _CertInit((Cert*)cert, x509);
-=======
     /* Increment the reference count and initialize the output certificate */
     if (!_X509_up_ref(x509))
         OE_RAISE(OE_FAILURE);
@@ -900,7 +802,6 @@
 {
     oe_result_t result = OE_UNEXPECTED;
     size_t length;
->>>>>>> 0e7b6d95
 
     OE_CHECK(oe_cert_chain_get_length(chain, &length));
     OE_CHECK(oe_cert_chain_get_cert(chain, length - 1, cert));
@@ -925,9 +826,9 @@
     return result;
 }
 
-OE_Result OE_CertGetExtensionCount(const OE_Cert* cert, size_t* count)
-{
-    OE_Result result = OE_UNEXPECTED;
+oe_result_t oe_cert_extension_count(const oe_cert_t* cert, size_t* count)
+{
+    oe_result_t result = OE_UNEXPECTED;
     const Cert* impl = (const Cert*)cert;
     const STACK_OF(X509_EXTENSION) * extensions;
 
@@ -935,7 +836,7 @@
         *count = 0;
 
     /* Reject invalid parameters */
-    if (!_CertValid(impl) || !count)
+    if (!_CertIsValid(impl) || !count)
         OE_RAISE(OE_INVALID_PARAMETER);
 
     /* Set a pointer to the stack of extensions (possibly NULL) */
@@ -951,19 +852,19 @@
     return result;
 }
 
-OE_Result OE_CertGetExtension(
-    const OE_Cert* cert,
+oe_result_t oe_cert_get_extension(
+    const oe_cert_t* cert,
     size_t index,
     OE_OIDString* oid,
     uint8_t* data,
     size_t* size)
 {
-    OE_Result result = OE_UNEXPECTED;
+    oe_result_t result = OE_UNEXPECTED;
     const Cert* impl = (const Cert*)cert;
     const STACK_OF(X509_EXTENSION) * extensions;
     int numExtensions;
 
-    if (!_CertValid(impl) || !oid || !size)
+    if (!_CertIsValid(impl) || !oid || !size)
         OE_RAISE(OE_INVALID_PARAMETER);
 
     /* Set a pointer to the stack of extensions (possibly NULL) */
@@ -1025,19 +926,19 @@
     return result;
 }
 
-OE_Result OE_CertFindExtension(
-    const OE_Cert* cert,
+oe_result_t oe_cert_find_extension(
+    const oe_cert_t* cert,
     const char* oid,
     uint8_t* data,
     size_t* size)
 {
-    OE_Result result = OE_UNEXPECTED;
+    oe_result_t result = OE_UNEXPECTED;
     const Cert* impl = (const Cert*)cert;
     const STACK_OF(X509_EXTENSION) * extensions;
     int numExtensions;
 
     /* Reject invalid parameters */
-    if (!_CertValid(impl) || !oid || !size)
+    if (!_CertIsValid(impl) || !oid || !size)
         OE_RAISE(OE_INVALID_PARAMETER);
 
     /* Set a pointer to the stack of extensions (possibly NULL) */
