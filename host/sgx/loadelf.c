--- conflicted
+++ resolved
@@ -746,17 +746,8 @@
     OE_CHECK(
         _set_uint64_t_symbol_value(image, "_reloc_size", image->reloc_size));
 
-<<<<<<< HEAD
-    /* ecal right after reloc */
-    oeprops->image_info.ecall_rva = exec_end_offset + image->reloc_size;
-    oeprops->image_info.ecall_size = ecall_size;
-
-    /* heap right after ecall */
-    oeprops->image_info.heap_rva = oeprops->image_info.ecall_rva + ecall_size;
-=======
     /* heap right after image */
-    oeprops->image_info.heap_rva = image->image_size + image->reloc_size;
->>>>>>> 7d8b16e8
+    oeprops->image_info.heap_rva = exec_end_offset + image->reloc_size;
 
     if (image->tdata_size)
     {
