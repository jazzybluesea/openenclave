# Copyright (c) Microsoft Corporation. All rights reserved.
# Licensed under the MIT License.

# Check Clang version.
if (CMAKE_C_COMPILER_ID MATCHES Clang)
  if (CMAKE_C_COMPILER_VERSION VERSION_LESS 7 OR
      CMAKE_C_COMPILER_VERSION VERSION_GREATER 7.99)
    message(WARNING "Open Enclave officially supports Clang 7 only, "
      "but your Clang version (${CMAKE_C_COMPILER_VERSION}) "
      "is older or newer than that. Build problems may occur.")
  endif ()
endif ()

if (NOT CMAKE_C_COMPILER_ID STREQUAL CMAKE_CXX_COMPILER_ID)
  message(FATAL_ERROR "Your C and C++ compilers have different vendors: "
    "${CMAKE_C_COMPILER_ID} != ${CMAKE_CXX_COMPILER_ID}")
endif ()

# Set the default standard to C++14 for all targets.
set(CMAKE_CXX_STANDARD 14)
set(CMAKE_CXX_STANDARD_REQUIRED ON)
# Do not use, for example, `-std=gnu++14`.
set(CMAKE_CXX_EXTENSIONS OFF)

# Set default build type and sanitize.
# TODO: See #756: Fix this since debug is the default.
if (NOT CMAKE_BUILD_TYPE)
  set(CMAKE_BUILD_TYPE "Debug" CACHE STRING "Build type" FORCE)
endif ()
set_property(CACHE CMAKE_BUILD_TYPE PROPERTY STRINGS "Debug;Release;RelWithDebInfo")

string(TOUPPER "${CMAKE_BUILD_TYPE}" CMAKE_BUILD_TYPE_SUFFIX)
if (NOT DEFINED CMAKE_C_FLAGS_${CMAKE_BUILD_TYPE_SUFFIX})
  message(FATAL_ERROR "Unknown CMAKE_BUILD_TYPE: ${CMAKE_BUILD_TYPE_SUFFIX}")
endif ()

# TODO: When ARM support is added, we will need to exclude the check
# as it will be 64-bit.
if (NOT CMAKE_SIZEOF_VOID_P EQUAL 8)
  if (MSVC)
    message(WARNING "Use '-T host=x64' to set the toolchain to 64-bit!")
  endif ()
  message(FATAL_ERROR "Only 64-bit builds are supported!")
endif ()

# Use ccache if available.
# TODO: See #759: Replace this with `CMAKE_<LANG>_COMPILER_LAUNCHER`.
find_program(CCACHE_FOUND ccache)
if (CCACHE_FOUND)
  set_property(GLOBAL PROPERTY RULE_LAUNCH_COMPILE ccache)
  set_property(GLOBAL PROPERTY RULE_LAUNCH_LINK ccache)
  message("Using ccache")
else ()
  message("ccache not found")
endif (CCACHE_FOUND)

# Check for compiler flags
include(CheckCCompilerFlag)
include(CheckCXXCompilerFlag)

# Apply Spectre mitigations if available.
set(SPECTRE_MITIGATION_FLAGS "-mllvm;-x86-speculative-load-hardening")
check_c_compiler_flag("${SPECTRE_MITIGATION_FLAGS}" SPECTRE_MITIGATION_C_FLAGS_SUPPORTED)
check_cxx_compiler_flag("${SPECTRE_MITIGATION_FLAGS}" SPECTRE_MITIGATION_CXX_FLAGS_SUPPORTED)
if (SPECTRE_MITIGATION_C_FLAGS_SUPPORTED AND SPECTRE_MITIGATION_CXX_FLAGS_SUPPORTED)
  message(STATUS "Spectre 1 mitigations supported")
  add_compile_options(${SPECTRE_MITIGATION_FLAGS})
  # Allows reuse in cases where ExternalProject is used and global compile flags wouldn't propagate.
  string(REPLACE ";" "  " SPECTRE_MITIGATION_FLAGS "${SPECTRE_MITIGATION_FLAGS}")
else ()
  message(WARNING "Spectre 1 mitigations NOT supported")
  set(SPECTRE_MITIGATION_FLAGS "")
<<<<<<< HEAD
endif ()

if (CMAKE_CXX_COMPILER_ID MATCHES "Clang")
  # Disable this particular warning because `-isystem` is being to
  # sent to clang when assembling, and is at that point unrecognized.
  # TODO: See #760: Fix this when errors are better propagated.
  add_compile_options(-Wno-error=unused-command-line-argument)
=======
>>>>>>> 2b1fd587
endif ()

if (CMAKE_CXX_COMPILER_ID MATCHES GNU OR CMAKE_CXX_COMPILER_ID MATCHES Clang)
  # Enables all the warnings about constructions that some users consider questionable,
  # and that are easy to avoid. Treat at warnings-as-errors, which forces developers
  # to fix warnings as they arise, so they don't accumulate "to be fixed later".
<<<<<<< HEAD
  add_compile_options(-Wall -Werror)
=======
  add_compile_options(-Wall -Werror -Wpointer-arith -Wconversion -Wextra -Wno-missing-field-initializers)
>>>>>>> 2b1fd587

  add_compile_options(-fno-strict-aliasing)

  # Enables XSAVE intrinsics.
  add_compile_options(-mxsave)

  # We should only need this for in-enclave code but it's easier
  # and conservative to specify everywhere
  add_compile_options(-fno-builtin-malloc -fno-builtin-calloc)
elseif (MSVC)
  # MSVC options go here
endif ()

# Use ML64 as assembler on Windows
if (WIN32)
  set(CMAKE_ASM_MASM_COMPILER "ml64")
endif ()<|MERGE_RESOLUTION|>--- conflicted
+++ resolved
@@ -70,27 +70,13 @@
 else ()
   message(WARNING "Spectre 1 mitigations NOT supported")
   set(SPECTRE_MITIGATION_FLAGS "")
-<<<<<<< HEAD
-endif ()
-
-if (CMAKE_CXX_COMPILER_ID MATCHES "Clang")
-  # Disable this particular warning because `-isystem` is being to
-  # sent to clang when assembling, and is at that point unrecognized.
-  # TODO: See #760: Fix this when errors are better propagated.
-  add_compile_options(-Wno-error=unused-command-line-argument)
-=======
->>>>>>> 2b1fd587
 endif ()
 
 if (CMAKE_CXX_COMPILER_ID MATCHES GNU OR CMAKE_CXX_COMPILER_ID MATCHES Clang)
   # Enables all the warnings about constructions that some users consider questionable,
   # and that are easy to avoid. Treat at warnings-as-errors, which forces developers
   # to fix warnings as they arise, so they don't accumulate "to be fixed later".
-<<<<<<< HEAD
-  add_compile_options(-Wall -Werror)
-=======
   add_compile_options(-Wall -Werror -Wpointer-arith -Wconversion -Wextra -Wno-missing-field-initializers)
->>>>>>> 2b1fd587
 
   add_compile_options(-fno-strict-aliasing)
 
