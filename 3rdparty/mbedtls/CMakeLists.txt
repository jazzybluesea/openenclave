--- conflicted
+++ resolved
@@ -1,11 +1,6 @@
 # Copyright (c) Microsoft Corporation. All rights reserved.
 # Licensed under the MIT License.
 
-<<<<<<< HEAD
-
-string(REPLACE ";" "  " MBEDTLS_SPECTRE_MITIGATION_FLAGS "${OE_SPECTRE_MITIGATION_FLAGS}")
-set(MBEDTLS_WRAP_CFLAGS "-nostdinc -I${PROJECT_SOURCE_DIR}/include/openenclave/corelibc -I${PROJECT_SOURCE_DIR}/include/openenclave -I${PROJECT_SOURCE_DIR}/include -DOE_NEED_STDC_NAMES -fPIE -fno-builtin-udivti3 ${MBEDTLS_SPECTRE_MITIGATION_FLAGS} -ftls-model=local-exec")
-=======
 # NOTE: Because we still build mbed TLS via `ExternalProject_Add`, it
 # does not automatically inherit our build settings (nor could it
 # because it doesn't link against our targets). Unfortunately, that
@@ -22,7 +17,6 @@
   -fvisibility=hidden
   -fno-stack-protector
   -fno-builtin-udivti3)
->>>>>>> 8155b03a
 
 if (USE_CLANGW)
   list(APPEND MBEDTLS_WRAP_CFLAGS_LIST "-target x86_64-pc-linux")
