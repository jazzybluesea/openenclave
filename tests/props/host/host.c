--- conflicted
+++ resolved
@@ -65,13 +65,8 @@
         OE_RAISE(OE_FAILURE);
 
     /* Load the SGX enclave properties */
-<<<<<<< HEAD
     if (oe_sgx_load_enclave_properties(
             &oeimage, OE_INFO_SECTION_NAME, properties) != OE_OK)
-    {
-=======
-    if (oe_sgx_load_properties(&elf, OE_INFO_SECTION_NAME, properties) != OE_OK)
->>>>>>> a7618846
         OE_RAISE(OE_NOT_FOUND);
 
     result = OE_OK;
