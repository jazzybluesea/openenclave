--- conflicted
+++ resolved
@@ -190,14 +190,6 @@
     -nostdinc
     -fno-stack-protector
     -fvisibility=hidden
-<<<<<<< HEAD
-# According to https://gcc.gnu.org/onlinedocs/gcc/Code-Gen-Options.html#Code-Gen-Options
-# "The default without -fpic is ‘initial-exec’; with -fpic the default is ‘global-dynamic’"
-# Enclaves are linked using -pie and therefore global-dynamic is too conservative.
-# Of the two efficient static tls models, inital-exec and local-exec, we choose the most
-# optimal one.
-    -ftls-model=local-exec)
-=======
     # "The default without -fpic is 'initial-exec'; with -fpic the
     # default is 'global-dynamic'."
     # https://gcc.gnu.org/onlinedocs/gcc/Code-Gen-Options.html#Code-Gen-Options
@@ -215,7 +207,6 @@
     # this for our code as we don't want to force these flags on the
     # user. There are valid reasons for an end user to use built-ins.
     $<BUILD_INTERFACE:-fno-builtin-malloc -fno-builtin-calloc -fno-builtin>)
->>>>>>> 8155b03a
 
 target_compile_options(oecore INTERFACE $<$<COMPILE_LANGUAGE:CXX>:-nostdinc++>)
 
