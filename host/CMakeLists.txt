# Copyright (c) Microsoft Corporation. All rights reserved.
# Licensed under the MIT License.

##==============================================================================
##
## These rules generate the edge routines for the internal ECALLs/OCALLs used
## by liboehost/liboecore.
##
##==============================================================================

if(OE_SGX)
    set(EDL_DIR ${CMAKE_SOURCE_DIR}/common)
    set(INTERNAL_EDL ${EDL_DIR}/sgx/internal.edl)

    add_custom_command(
        OUTPUT internal_u.h internal_u.c internal_args.h
        DEPENDS ${INTERNAL_EDL} edger8r
        COMMAND edger8r --search-path ${EDL_DIR} --untrusted ${INTERNAL_EDL})

    add_custom_target(internal_untrusted_edl
        DEPENDS internal_u.h internal_u.c internal_args.h)
endif()

##==============================================================================
##
## These rules generate the edge routines for the SYSCALL interface, which is
## installed by oe_register_syscall_ecall_function_table().
##
##==============================================================================

set(EDL_DIR ${CMAKE_SOURCE_DIR}/common)
set(SYSCALL_EDL ${EDL_DIR}/syscall.edl)

add_custom_command(
    OUTPUT syscall_u.h syscall_u.c syscall_args.h
    DEPENDS ${SYSCALL_EDL} edger8r
    COMMAND edger8r --search-path ${EDL_DIR} --untrusted ${SYSCALL_EDL})

add_custom_target(syscall_untrusted_edl
    DEPENDS syscall_u.h syscall_u.c syscall_args.h)

##==============================================================================
##
## these rules build the oehost target.
##
##==============================================================================

# OS specific but arch agnostic files.
if (UNIX)
  set(PLATFORM_SRC
    ../common/asn1.c
    ../common/cert.c
    crypto/openssl/asn1.c
    crypto/openssl/cert.c
    crypto/openssl/crl.c
    crypto/openssl/ec.c
    crypto/openssl/hmac.c
    crypto/openssl/init.c
    crypto/openssl/key.c
    crypto/openssl/random.c
    crypto/openssl/rsa.c
    crypto/openssl/sha.c
    linux/hostthread.c
    linux/syscall.c
    linux/time.c
    linux/windows.c)
elseif (WIN32)
  set(PLATFORM_SRC
    ../3rdparty/mbedtls/mbedtls/library/bignum.c
    crypto/bcrypt/hmac.c
    crypto/bcrypt/random.c
    crypto/bcrypt/rsa.c
    crypto/bcrypt/sha.c
    windows/hostthread.c
    windows/syscall.c
    windows/time.c)
else()
  message(FATAL_ERROR "Unknown OS. Only supported OSes are Linux and Windows")
endif()

# SGX specific files
if (OE_SGX)
  list(APPEND PLATFORM_SRC
    ../common/sgx/qeidentity.c
    ../common/sgx/quote.c
    ../common/sgx/report.c
    ../common/sgx/revocation.c
    ../common/sgx/sgxcertextensions.c
    ../common/sgx/tcbinfo.c
    ../common/sgx/tlsverifier.c
    sgx/asym_keys.c
    sgx/calls.c
    sgx/create.c
    sgx/elf.c
    sgx/enclave.c
    sgx/enclavemanager.c
    sgx/exception.c
    sgx/internal_u_wrapper.c
    sgx/internal.c
    sgx/load.c
    sgx/loadelf.c
    sgx/loadpe.c
    sgx/ocalls.c
    sgx/quote.c
    sgx/registers.c
    sgx/report.c
    sgx/sgxload.c
    sgx/sgxmeasure.c
    sgx/sgxquote.c
    sgx/sgxquoteprovider.c
    sgx/sgxsign.c
    sgx/sgxtypes.c
    sgx/traceh.c)

  # OS specific as well.
  if (UNIX)
    list(APPEND PLATFORM_SRC
      sgx/linux/aep.S
      sgx/linux/aesm.c
      sgx/linux/enter.S
      sgx/linux/entersim.S
      sgx/linux/exception.c
      sgx/linux/sgxioctl.c
      sgx/linux/sgxquoteproviderloader.c
      sgx/linux/xstate.c)
  else()
    list(APPEND PLATFORM_SRC
      sgx/windows/aep.asm
      sgx/windows/aesm.c
      sgx/windows/enter.asm
      sgx/windows/entersim.asm
      sgx/windows/exception.c
      sgx/windows/sgxquoteproviderloader.c
      sgx/windows/xstate.c)
  endif()

  set(PLATFORM_FLAGS "-m64")
elseif(OE_TRUSTZONE)
  list(APPEND PLATFORM_SRC
    optee/log.c)
  
  if (UNIX)
    list(APPEND PLATFORM_SRC
      optee/linux/enclave.c)
  else()
    message(STATUS "Add Windows OP-TEE files.")
  endif()

  set(PLATFORM_FLAGS "")
endif()

# Combine with all other non platform dependent files.
add_library(oehost STATIC
  ../common/datetime.c
  ../common/kdf.c
  ../common/lockless_queue.c
  ../common/safecrt.c
<<<<<<< HEAD
  asym_keys.c
  calls.c
=======
>>>>>>> 3dc3c9ff
  dupenv.c
  error.c
  files.c
  fopen.c
  hexdump.c
  syscall_u_wrapper.c
  memalign.c
  ocalls.c
  result.c
  signkey.c
  strings.c
  tests.c
  ${PLATFORM_SRC})

target_link_libraries(oehost PUBLIC oe_includes)

if(WIN32)
  target_link_libraries(oehost PUBLIC ws2_32)
endif()

if(OE_SGX)
  target_link_libraries(oehost PRIVATE oedebugrt)
endif()

add_dependencies(oehost syscall_untrusted_edl)

if(OE_SGX)
    add_dependencies(oehost internal_untrusted_edl)
endif()

# TODO: Replace these with `find_package` and add as dependencies to
# the CMake package.
if (UNIX)
  find_library(CRYPTO_LIB NAMES crypto)
  if (NOT CRYPTO_LIB)
    message(FATAL_ERROR "-- Looking for crypto library - not found")
  else ()
    message("-- Looking for crypto library - found")
    add_library(crypto SHARED IMPORTED)
    set_target_properties(crypto PROPERTIES IMPORTED_LOCATION ${CRYPTO_LIB})
  endif ()

  find_library(DL_LIB NAMES dl)
  if(NOT DL_LIB)
    message(FATAL_ERROR "-- Looking for dl library - not found")
  else ()
    message("-- Looking for dl library - found")
    add_library(dl SHARED IMPORTED)
    set_target_properties(dl PROPERTIES IMPORTED_LOCATION ${DL_LIB})
  endif ()
endif ()

find_package(Threads REQUIRED)

if (UNIX)
  target_link_libraries(oehost PRIVATE crypto dl Threads::Threads)

  if (OE_TRUSTZONE)
    target_include_directories(oehost PRIVATE
      ${OE_TZ_OPTEE_CLIENT_INC})
    target_link_libraries(oehost PRIVATE teec)
  endif ()
elseif (WIN32)
  target_include_directories(oehost PRIVATE
    ${CMAKE_SOURCE_DIR}/3rdparty/mbedtls/mbedtls/include)
  target_link_libraries(oehost PRIVATE bcrypt Crypt32)

  # TODO: Handle TrustZone on Windows.
endif ()

# For including edge routines.
target_include_directories(oehost PRIVATE ${CMAKE_CURRENT_BINARY_DIR})

if (USE_LIBSGX)
  if (WIN32)
    set(LIBPATHS
      ${CMAKE_SOURCE_DIR}/prereqs/nuget/EnclaveCommonAPI/lib/native/x64-Release
      ${CMAKE_SOURCE_DIR}/prereqs/nuget/DCAP_Components/build/lib/native/Libraries)
    set(INCPATHS
      "${CMAKE_SOURCE_DIR}/prereqs/nuget/EnclaveCommonAPI/Header Files"
      "${CMAKE_SOURCE_DIR}/prereqs/nuget/DCAP_Components/build/Header Files")
    set(WINSYSLOCATION
       $ENV{WINDIR}/System32)
  endif ()

  find_library(LIBSGX_COMMON NAMES sgx_enclave_common PATHS ${LIBPATHS})
  find_library(LIBSGX_QE NAMES sgx_dcap_ql PATHS ${LIBPATHS})
  if (NOT LIBSGX_COMMON OR NOT LIBSGX_QE)
    message(FATAL_ERROR "No SGX libraries found, aborting! Set -DUSE_LIBSGX=OFF to ignore.")
  endif ()
  add_library(sgx_enclave_common SHARED IMPORTED)
  add_library(sgx_dcap_ql SHARED IMPORTED)

  if (UNIX)
    set_target_properties(sgx_enclave_common PROPERTIES IMPORTED_LOCATION ${LIBSGX_COMMON})
    set_target_properties(sgx_dcap_ql PROPERTIES IMPORTED_LOCATION ${LIBSGX_QE})
  elseif (WIN32)
    set_target_properties(sgx_enclave_common PROPERTIES
      INTERFACE_INCLUDE_DIRECTORIES "${INCPATHS}"
      IMPORTED_LOCATION ${WINSYSLOCATION}
      IMPORTED_IMPLIB ${LIBSGX_COMMON})
    set_target_properties(sgx_dcap_ql PROPERTIES
      INTERFACE_INCLUDE_DIRECTORIES "${INCPATHS}"
      IMPORTED_LOCATION ${WINSYSLOCATION}
      IMPORTED_IMPLIB ${LIBSGX_QE})
  endif ()

  target_link_libraries(oehost PUBLIC sgx_enclave_common sgx_dcap_ql)
  target_compile_definitions(oehost PUBLIC OE_USE_LIBSGX)
endif ()

# Compile definitions and options
target_compile_definitions(oehost
  PUBLIC
  # NOTE: This definition is public to the rest of our project's
  # targets, but should not yet be exposed to consumers of our
  # package.
  $<BUILD_INTERFACE:OE_API_VERSION=2>
  PRIVATE
  OE_BUILD_UNTRUSTED
  OE_REPO_BRANCH_NAME="${GIT_BRANCH}"
  OE_REPO_LAST_COMMIT="${GIT_COMMIT}")

if (USE_DEBUG_MALLOC)
  target_compile_definitions(oehost PRIVATE OE_USE_DEBUG_MALLOC)
endif ()

if (UNIX)
  target_compile_options(oehost
     PRIVATE -Wno-attributes -Wmissing-prototypes -fPIC ${PLATFORM_FLAGS}
     PUBLIC -fstack-protector-strong)
  target_compile_definitions(oehost
     PRIVATE _GNU_SOURCE
     PUBLIC $<$<NOT:$<CONFIG:debug>>:_FORTIFY_SOURCE=2>)
endif ()

if (CMAKE_C_COMPILER_ID MATCHES GNU)
  target_compile_options(oehost PRIVATE -Wjump-misses-init)
endif ()

# TODO: Remove this hard coded output directory.
set_property(TARGET oehost PROPERTY
  ARCHIVE_OUTPUT_DIRECTORY ${OE_LIBDIR}/openenclave/host)

# Convenience library for creating a host-app (that needs the
# -rdynamic link flag).
add_library(oehostapp INTERFACE)

target_link_libraries(oehostapp INTERFACE oehost)

if (UNIX)
  target_link_libraries(oehostapp INTERFACE
      -rdynamic
      -Wl,-z,noexecstack)
endif ()

# Install targets
install(TARGETS oehost EXPORT openenclave-targets
  ARCHIVE DESTINATION ${CMAKE_INSTALL_LIBDIR}/openenclave/host)

install(TARGETS oehostapp EXPORT openenclave-targets)<|MERGE_RESOLUTION|>--- conflicted
+++ resolved
@@ -88,7 +88,6 @@
     ../common/sgx/sgxcertextensions.c
     ../common/sgx/tcbinfo.c
     ../common/sgx/tlsverifier.c
-    sgx/asym_keys.c
     sgx/calls.c
     sgx/create.c
     sgx/elf.c
@@ -155,11 +154,8 @@
   ../common/kdf.c
   ../common/lockless_queue.c
   ../common/safecrt.c
-<<<<<<< HEAD
   asym_keys.c
   calls.c
-=======
->>>>>>> 3dc3c9ff
   dupenv.c
   error.c
   files.c
